<header>

<!--
  <<< Author notes: Course header >>>
  Include a 1280×640 image, course title in sentence case, and a concise description in emphasis.
  In your repository settings: enable template repository, add your 1280×640 social image, auto delete head branches.
  Add your open source license, GitHub uses MIT license.
-->

# GitHub Pages

_Create a site or blog from your GitHub repositories with GitHub Pages._

</header>

<!--
<<<<<<< HEAD
  <<< Author notes: Step 2 >>>
  Start this step by acknowledging the previous step.
  Define terms and link to docs.github.com.
  Historic note: previous version checked for empty pull request, changed to the correct theme `minima`.
-->

## Step 2: Configure your site

_You turned on GitHub Pages! :tada:_

We'll work in a branch, `my-pages`, that I created for you to get this site looking great. :sparkle:

Jekyll uses a file titled `_config.yml` to store settings for your site, your theme, and reusable content like your site title and GitHub handle. You can check out the `_config.yml` file on the **Code** tab of your repository.

We need to use a blog-ready theme. For this activity, we will use a theme named "minima".

### :keyboard: Activity: Configure your site

1. Browse to the `_config.yml` file in the `my-pages` branch.
1. In the upper right corner, open the file editor.
1. Add a `theme:` set to **minima** so it shows in the `_config.yml` file as below:
   ```yml
   theme: minima
   ```
1. (optional) You can modify the other configuration variables such as `title:`, `author:`, and `description:` to further customize your site.
1. Commit your changes.
1. (optional) Create a pull request to view all the changes you'll make throughout this course. Click the **Pull Requests** tab, click **New pull request**, set `base: main` and `compare:my-pages`.
=======
  <<< Author notes: Step 3 >>>
  Start this step by acknowledging the previous step.
  Define terms and link to docs.github.com.
  Historic note: previous version checked the homepage content was not empty.
-->

## Step 3: Customize your homepage

_Nice work setting the theme! :sparkles:_

You can customize your homepage by adding content to either an `index.md` file or the `README.md` file. GitHub Pages first looks for an `index.md` file. Your repository has an `index.md` file so we can update it to include your personalized content.

### :keyboard: Activity: Create your homepage

1. Browse to the `index.md` file in the `my-pages` branch.
1. In the upper right corner, open the file editor.
1. Type the content you want on your homepage. You can use Markdown formatting on this page.
1. (optional) You can also modify `title:` or just ignore it for now. We'll discuss it in the next step.
1. Commit your changes to the `my-pages` branch.
>>>>>>> f61c2164
1. Wait about 20 seconds then refresh this page (the one you're following instructions from). [GitHub Actions](https://docs.github.com/en/actions) will automatically update to the next step.

<footer>

<!--
  <<< Author notes: Footer >>>
  Add a link to get support, GitHub status page, code of conduct, license link.
-->

---

Get help: [Post in our discussion board](https://github.com/orgs/skills/discussions/categories/github-pages) &bull; [Review the GitHub status page](https://www.githubstatus.com/)

&copy; 2023 GitHub &bull; [Code of Conduct](https://www.contributor-covenant.org/version/2/1/code_of_conduct/code_of_conduct.md) &bull; [MIT License](https://gh.io/mit)

</footer><|MERGE_RESOLUTION|>--- conflicted
+++ resolved
@@ -14,35 +14,6 @@
 </header>
 
 <!--
-<<<<<<< HEAD
-  <<< Author notes: Step 2 >>>
-  Start this step by acknowledging the previous step.
-  Define terms and link to docs.github.com.
-  Historic note: previous version checked for empty pull request, changed to the correct theme `minima`.
--->
-
-## Step 2: Configure your site
-
-_You turned on GitHub Pages! :tada:_
-
-We'll work in a branch, `my-pages`, that I created for you to get this site looking great. :sparkle:
-
-Jekyll uses a file titled `_config.yml` to store settings for your site, your theme, and reusable content like your site title and GitHub handle. You can check out the `_config.yml` file on the **Code** tab of your repository.
-
-We need to use a blog-ready theme. For this activity, we will use a theme named "minima".
-
-### :keyboard: Activity: Configure your site
-
-1. Browse to the `_config.yml` file in the `my-pages` branch.
-1. In the upper right corner, open the file editor.
-1. Add a `theme:` set to **minima** so it shows in the `_config.yml` file as below:
-   ```yml
-   theme: minima
-   ```
-1. (optional) You can modify the other configuration variables such as `title:`, `author:`, and `description:` to further customize your site.
-1. Commit your changes.
-1. (optional) Create a pull request to view all the changes you'll make throughout this course. Click the **Pull Requests** tab, click **New pull request**, set `base: main` and `compare:my-pages`.
-=======
   <<< Author notes: Step 3 >>>
   Start this step by acknowledging the previous step.
   Define terms and link to docs.github.com.
@@ -62,7 +33,6 @@
 1. Type the content you want on your homepage. You can use Markdown formatting on this page.
 1. (optional) You can also modify `title:` or just ignore it for now. We'll discuss it in the next step.
 1. Commit your changes to the `my-pages` branch.
->>>>>>> f61c2164
 1. Wait about 20 seconds then refresh this page (the one you're following instructions from). [GitHub Actions](https://docs.github.com/en/actions) will automatically update to the next step.
 
 <footer>
